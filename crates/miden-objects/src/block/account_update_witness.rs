use alloc::vec::Vec;

<<<<<<< HEAD
use crate::{account::delta::AccountUpdateDetails, transaction::TransactionId,Digest,crypto::merkle::MerklePath};
=======
use miden_crypto::merkle::MerklePath;
use vm_core::utils::{ByteReader, ByteWriter, Deserializable, Serializable};
use vm_processor::{DeserializationError, Digest};

use crate::{account::delta::AccountUpdateDetails, transaction::TransactionId};
>>>>>>> f2d50bfa

/// This type encapsulates essentially three components:
/// - The witness is a merkle path of the initial state commitment of the account before the block
///   in which the witness is included, that is, in the account tree at the state of the previous
///   block header.
/// - The account update details represent the delta between the state of the account before the
///   block and the state after this block.
/// - Additionally contains a list of transaction IDs that contributed to this update.
#[derive(Debug, Clone, PartialEq, Eq)]
pub struct AccountUpdateWitness {
    /// The state commitment before the update.
    initial_state_commitment: Digest,
    /// The state commitment after the update.
    final_state_commitment: Digest,
    /// The merkle path for the account tree proving that the initial state commitment is the
    /// current state.
    initial_state_proof: MerklePath,
    /// A set of changes which can be applied to the previous account state (i.e., the state as of
    /// the last block, equivalent to `initial_state_commitment`) to get the new account state. For
    /// private accounts, this is set to [`AccountUpdateDetails::Private`].
    details: AccountUpdateDetails,
    /// All transaction IDs that contributed to this account update.
    transactions: Vec<TransactionId>,
}

impl AccountUpdateWitness {
    // CONSTRUCTORS
    // --------------------------------------------------------------------------------------------

    /// Constructs a new, partial [`AccountUpdateWitness`] from the provided parts.
    pub fn new(
        initial_state_commitment: Digest,
        final_state_commitment: Digest,
        initial_state_proof: MerklePath,
        details: AccountUpdateDetails,
        transactions: Vec<TransactionId>,
    ) -> Self {
        Self {
            initial_state_commitment,
            final_state_commitment,
            initial_state_proof,
            details,
            transactions,
        }
    }

    // PUBLIC ACCESSORS
    // --------------------------------------------------------------------------------------------

    /// Returns the initial state commitment of the account.
    pub fn initial_state_commitment(&self) -> Digest {
        self.initial_state_commitment
    }

    /// Returns the final state commitment of the account.
    pub fn final_state_commitment(&self) -> Digest {
        self.final_state_commitment
    }

    /// Returns a reference to the initial state proof of the account.
    pub fn initial_state_proof(&self) -> &MerklePath {
        &self.initial_state_proof
    }

    /// Returns a reference to the underlying [`AccountUpdateDetails`] of this update, representing
    /// the state transition of the account from the previous block to the block this witness is
    /// for.
    pub fn details(&self) -> &AccountUpdateDetails {
        &self.details
    }

    /// Returns the transactions that affected the account.
    pub fn transactions(&self) -> &[TransactionId] {
        &self.transactions
    }

    // STATE MUTATORS
    // --------------------------------------------------------------------------------------------

    /// Returns a mutable reference to the initial state proof of the account.
    pub fn initial_state_proof_mut(&mut self) -> &mut MerklePath {
        &mut self.initial_state_proof
    }

    /// Consumes self and returns its parts.
    pub fn into_parts(
        self,
    ) -> (Digest, Digest, MerklePath, AccountUpdateDetails, Vec<TransactionId>) {
        (
            self.initial_state_commitment,
            self.final_state_commitment,
            self.initial_state_proof,
            self.details,
            self.transactions,
        )
    }
}

// SERIALIZATION
// ================================================================================================

impl Serializable for AccountUpdateWitness {
    fn write_into<W: ByteWriter>(&self, target: &mut W) {
        target.write(self.initial_state_commitment);
        target.write(self.final_state_commitment);
        target.write(&self.initial_state_proof);
        target.write(&self.details);
        target.write(&self.transactions);
    }
}

impl Deserializable for AccountUpdateWitness {
    fn read_from<R: ByteReader>(source: &mut R) -> Result<Self, DeserializationError> {
        let initial_state_commitment = source.read()?;
        let final_state_commitment = source.read()?;
        let initial_state_proof = source.read()?;
        let details = source.read()?;
        let transactions = source.read()?;
        Ok(AccountUpdateWitness {
            initial_state_commitment,
            final_state_commitment,
            initial_state_proof,
            details,
            transactions,
        })
    }
}<|MERGE_RESOLUTION|>--- conflicted
+++ resolved
@@ -1,14 +1,12 @@
 use alloc::vec::Vec;
 
-<<<<<<< HEAD
-use crate::{account::delta::AccountUpdateDetails, transaction::TransactionId,Digest,crypto::merkle::MerklePath};
-=======
-use miden_crypto::merkle::MerklePath;
-use vm_core::utils::{ByteReader, ByteWriter, Deserializable, Serializable};
-use vm_processor::{DeserializationError, Digest};
-
-use crate::{account::delta::AccountUpdateDetails, transaction::TransactionId};
->>>>>>> f2d50bfa
+use crate::{
+    account::delta::AccountUpdateDetails,
+    crypto::merkle::MerklePath,
+    transaction::TransactionId,
+    utils::{ByteReader, ByteWriter, Deserializable, DeserializationError, Serializable},
+    Digest,
+};
 
 /// This type encapsulates essentially three components:
 /// - The witness is a merkle path of the initial state commitment of the account before the block
